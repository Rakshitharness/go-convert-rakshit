--- conflicted
+++ resolved
@@ -197,13 +197,10 @@
 		}
 	case "sh":
 		*steps = append(*steps, jenkinsjson.ConvertSh(currentNode))
-<<<<<<< HEAD
 	case "archiveArtifacts":
 		*steps = append(*steps, jenkinsjson.ConvertArchive(currentNode)...)
-=======
 	case "junit":
 		*steps = append(*steps, jenkinsjson.ConvertJunit(currentNode))
->>>>>>> 60d5fa0b
 	case "git":
 		clone, repo = jenkinsjson.ConvertClone(currentNode)
 	case "sleep":
