// Copyright 2023 Harness, Inc.
//
// Licensed under the Apache License, Version 2.0 (the "License");
// you may not use this file except in compliance with the License.
// You may obtain a copy of the License at
//
//      http://www.apache.org/licenses/LICENSE-2.0
//
// Unless required by applicable law or agreed to in writing, software
// distributed under the License is distributed on an "AS IS" BASIS,
// WITHOUT WARRANTIES OR CONDITIONS OF ANY KIND, either express or implied.
// See the License for the specific language governing permissions and
// limitations under the License.

// Package jenkinsjson converts jenkinsjson pipelines to Harness pipelines.
package jenkinsjson

import (
	"bytes"
	"encoding/json"
	"fmt"
	"io"
	"os"
	"sort"
	"strconv"
	"strings"

	harness "github.com/drone/spec/dist/go"
	jenkinsjson "github.com/jamie-harness/go-convert/convert/jenkinsjson/json"
	"github.com/jamie-harness/go-convert/internal/store"
	"gopkg.in/yaml.v2"
)

// conversion context
type context struct {
	// config *jenkinsjson.Pipeline
	// job    *jenkinsjson.Job
}

// Struct used to store the stages so they can be sorted
type StepGroupWithID struct {
	Step *harness.Step
	ID   int
}
type StepWithID struct {
	Step *harness.Step
	ID   int
}

type ProcessedTools struct {
	ToolProcessed      bool
	MavenPresent       bool
	GradlePresent      bool
	AntPresent         bool
	MavenProcessed     bool
	GradleProcessed    bool
	AntProcessed       bool
	SonarCubeProcessed bool
	SonarCubePresent   bool
}

var mavenGoals string
var gradleGoals string

// Converter converts a jenkinsjson pipeline to a Harness
// v1 pipeline.
type Converter struct {
	kubeEnabled   bool
	kubeNamespace string
	kubeConnector string
	dockerhubConn string
	identifiers   *store.Identifiers
}

// New creates a new Converter that converts a jenkinsjson
// pipeline to a Harness v1 pipeline.
func New(options ...Option) *Converter {
	d := new(Converter)

	// create the unique identifier store. this store
	// is used for registering unique identifiers to
	// prevent duplicate names, unique index violations.
	d.identifiers = store.New()

	// loop through and apply the options.
	for _, option := range options {
		option(d)
	}

	// set the default kubernetes namespace.
	if d.kubeNamespace == "" {
		d.kubeNamespace = "default"
	}

	// set the runtime to kubernetes if the kubernetes
	// connector is configured.
	if d.kubeConnector != "" {
		d.kubeEnabled = true
	}

	return d
}

// Convert downgrades a v1 pipeline.
func (d *Converter) Convert(r io.Reader) ([]byte, error) {
	buf := new(bytes.Buffer)
	buf.ReadFrom(r)
	var pipelineJson jenkinsjson.Node
	err := json.Unmarshal(buf.Bytes(), &pipelineJson)

	// create the harness pipeline spec
	dst := &harness.Pipeline{}

	processedTools := &ProcessedTools{false, false, false, false, false, false, false, false, false}
	var variable map[string]string
	recursiveParseJsonToStages(&pipelineJson, dst, processedTools, variable)
	// create the harness pipeline resource
	config := &harness.Config{
		Version: 1,
		Kind:    "pipeline",
		Spec:    dst,
	}

	out, err := yaml.Marshal(config)
	if err != nil {
		return nil, err
	}

	return out, nil
}

// Recursive function to parse JSON nodes into stages and steps
func recursiveParseJsonToStages(jsonNode *jenkinsjson.Node, dst *harness.Pipeline, processedTools *ProcessedTools, variables map[string]string) {
	stepGroupWithID := make([]StepGroupWithID, 0)
	// Collect all stages with their IDs
	collectStagesWithID(jsonNode, processedTools, &stepGroupWithID, variables)

	// Sort the stages based on their IDs
	sort.Slice(stepGroupWithID, func(i, j int) bool {
		return stepGroupWithID[i].ID < stepGroupWithID[j].ID
	})
	sortedSteps := make([]*harness.Step, len(stepGroupWithID))
	for i, stepGroup := range stepGroupWithID {
		sortedSteps[i] = stepGroup.Step
	}

	// Create the StageCI spec with the sorted steps
	spec := &harness.StageCI{
		Steps: sortedSteps,
	}

	stage := &harness.Stage{
		Name: "build",
		Id:   "build",
		Type: "ci",
		Spec: spec,
	}

	dst.Stages = append(dst.Stages, stage)
}

func collectStagesWithID(jsonNode *jenkinsjson.Node, processedTools *ProcessedTools, stepGroupWithId *[]StepGroupWithID, variables map[string]string) {
	for _, childNode := range jsonNode.Children {
		if childNode.AttributesMap["jenkins.pipeline.step.type"] == "stage" {

			stageName, ok := childNode.ParameterMap["name"].(string)
			if !ok || stageName == "" {
				stageName = "Unnamed Stage"
			}

			// Skip stages with the name "Declarative Tool Install" since this does not contain any step
			if stageName == "Declarative: Tool Install" {
				continue
			}

			stepId := searchChildNodesForStageId(&childNode, stageName)

			stepsInStage := make([]*harness.Step, 0)
			recursiveParseJsonToSteps(childNode, &stepsInStage, processedTools, variables)

			// Create the harness stage for each Jenkins stage
			dstStep := &harness.Step{
				Name: stageName,
				Id:   SanitizeForId(childNode.SpanName, childNode.SpanId),
				Type: "group",
				Spec: &harness.StepGroup{
					Steps: stepsInStage,
				},
			}

			// Convert stageID to integer and store it with the stage
			id, err := strconv.Atoi(stepId)
			if err != nil {
				fmt.Println("Error converting stage ID to integer:", err)
				continue
			}

			*stepGroupWithId = append(*stepGroupWithId, StepGroupWithID{Step: dstStep, ID: id})
		} else {
			// Recursively process the children
			collectStagesWithID(&childNode, processedTools, stepGroupWithId, variables)
		}
	}
}

func searchChildNodesForStageId(node *jenkinsjson.Node, stageName string) string {
	for _, childNode := range node.Children {
		if childNode.AttributesMap["jenkins.pipeline.step.type"] == "stage" {
			name, ok := childNode.AttributesMap["jenkins.pipeline.step.name"]
			if ok && name == stageName {
				return childNode.AttributesMap["jenkins.pipeline.step.id"]
			}
		}
		// Recursively search in the children
		if id := searchChildNodesForStageId(&childNode, stageName); id != "" {
			return id
		}
	}
	return ""
}

// ConvertBytes downgrades a v1 pipeline.
func (d *Converter) ConvertBytes(b []byte) ([]byte, error) {
	return d.Convert(
		bytes.NewBuffer(b),
	)
}

// ConvertString downgrades a v1 pipeline.
func (d *Converter) ConvertString(s string) ([]byte, error) {
	return d.Convert(
		bytes.NewBufferString(s),
	)
}

// ConvertFile downgrades a v1 pipeline.
func (d *Converter) ConvertFile(p string) ([]byte, error) {
	f, err := os.Open(p)
	if err != nil {
		return nil, err
	}
	defer f.Close()
	return d.Convert(f)
}

// converts converts a jenkinsjson pipeline to a Harness pipeline.
func (d *Converter) convert(ctx *context) ([]byte, error) {

	return nil, nil
}

func extractToolType(fullToolType string) string {
	knownToolTypes := []string{"MavenInstallation", "GradleInstallation", "AntInstallation", "SonarRunnerInstallation"}
	for _, knownType := range knownToolTypes {
		if strings.HasSuffix(fullToolType, knownType) {
			return knownType
		}
	}
	// Default return if no known type is matched
	return fullToolType
}

func recursiveParseJsonToSteps(currentNode jenkinsjson.Node, steps *[]*harness.Step, processedTools *ProcessedTools, variables map[string]string) (*harness.CloneStage, *harness.Repository) {
	stepWithIDList := make([]StepWithID, 0)

	// Collect all steps with their IDs
	collectStepsWithID(currentNode, &stepWithIDList, processedTools, variables)

	// Sort the steps based on their IDs
	sort.Slice(stepWithIDList, func(i, j int) bool {
		return stepWithIDList[i].ID < stepWithIDList[j].ID
	})

	sortedSteps := make([]*harness.Step, len(stepWithIDList))
	for i, step := range stepWithIDList {
		sortedSteps[i] = step.Step
	}

	*steps = append(*steps, sortedSteps...)

	return nil, nil
}

func collectStepsWithID(currentNode jenkinsjson.Node, stepWithIDList *[]StepWithID, processedTools *ProcessedTools, variables map[string]string) (*harness.CloneStage, *harness.Repository) {
	var clone *harness.CloneStage
	var repo *harness.Repository

	if len(currentNode.AttributesMap) == 0 {
		for _, child := range currentNode.Children {
			clone, repo = collectStepsWithID(child, stepWithIDList, processedTools, variables)
		}
	}

	// Handle all tool nodes at the beginning
	handleTool(currentNode, processedTools)

	stepId := currentNode.AttributesMap["jenkins.pipeline.step.id"]
	var id int
	if stepId != "" {
		var err error
		id, err = strconv.Atoi(stepId)
		if err != nil {
			fmt.Println("Error converting step ID to integer:", err)
		}
	}

	switch currentNode.AttributesMap["jenkins.pipeline.step.type"] {
	case "node", "parallel", "script":
		// node, parallel, withEnv, and withMaven are wrapper layers to hold actual steps
		// parallel should be handled at its parent
		for _, child := range currentNode.Children {
			clone, repo = collectStepsWithID(child, stepWithIDList, processedTools, variables)
		}
	case "withEnv":
		var1 := ExtractEnvironmentVariables(currentNode)
		combinedVariables := mergeMaps(variables, var1)

		for _, child := range currentNode.Children {
			clone, repo = collectStepsWithID(child, stepWithIDList, processedTools, combinedVariables)
		}

	case "stage":
		// this is technically a step group, we treat it as just steps for now
		if len(currentNode.Children) > 1 {
			// handle parallel from parent
			if currentNode.Children[0].AttributesMap["jenkins.pipeline.step.type"] == "parallel" {
				parallelStepItems := make([]*harness.Step, 0)
				for _, child := range currentNode.Children {
					clone, repo = collectStepsWithID(child, stepWithIDList, processedTools, variables)
				}
				parallelStep := &harness.Step{
					Name: currentNode.SpanName,
					Id:   SanitizeForId(currentNode.SpanName, currentNode.SpanId),
					Type: "parallel",
					Spec: &harness.StepParallel{
						Steps: parallelStepItems,
					},
				}
				*stepWithIDList = append(*stepWithIDList, StepWithID{Step: parallelStep, ID: id})
			} else {
				for _, child := range currentNode.Children {
					clone, repo = collectStepsWithID(child, stepWithIDList, processedTools, variables)
				}
			}
		} else {
			for _, child := range currentNode.Children {
				clone, repo = collectStepsWithID(child, stepWithIDList, processedTools, variables)
			}
		}
	case "sh":
		*stepWithIDList = append(*stepWithIDList, StepWithID{Step: jenkinsjson.ConvertSh(currentNode, variables), ID: id})
	case "checkout":
		*stepWithIDList = append(*stepWithIDList, StepWithID{Step: &harness.Step{
			Name: currentNode.SpanName,
			Id:   SanitizeForId(currentNode.SpanName, currentNode.SpanId),
			Type: "plugin",
			Spec: &harness.StepPlugin{
				Image: "checkout_plugin",
				With: map[string]interface{}{
					"platform": currentNode.AttributesMap["peer.service"],
					"git_url":  currentNode.AttributesMap["http.url"],
					"branch":   currentNode.AttributesMap["git.branch"],
					"depth":    currentNode.AttributesMap["git.clone.depth"],
				},
			},
		}, ID: id})
	case "archiveArtifacts":
		archiveSteps := jenkinsjson.ConvertArchive(currentNode)
		for _, step := range archiveSteps {
			*stepWithIDList = append(*stepWithIDList, StepWithID{Step: step, ID: id})
		}
	case "junit":
		*stepWithIDList = append(*stepWithIDList, StepWithID{Step: jenkinsjson.ConvertJunit(currentNode, variables), ID: id})
	case "git":
	case "sleep":
		*stepWithIDList = append(*stepWithIDList, StepWithID{Step: jenkinsjson.ConvertSleep(currentNode, variables), ID: id})
	case "dir":
<<<<<<< HEAD
		*steps = append(*steps, jenkinsjson.ConvertDir(currentNode, variables))
	case "deleteDir":
		*steps = append(*steps, jenkinsjson.ConvertDeleteDir(currentNode, variables))
=======
		dirPath := currentNode.ParameterMap["path"].(string)
		*stepWithIDList = append(*stepWithIDList, StepWithID{Step: &harness.Step{
			Name: "Deletingdir",
			Id:   SanitizeForId(currentNode.SpanName, currentNode.SpanId),
			Type: "script",
			Spec: &harness.StepExec{
				Shell: "sh",
				Run:   fmt.Sprintf("rm -rf %s", dirPath),
			},
		}, ID: id})
	case "deleteDir":
		*stepWithIDList = append(*stepWithIDList, StepWithID{Step: &harness.Step{
			Name: "Deletingdir",
			Id:   SanitizeForId(currentNode.SpanName, currentNode.SpanId),
			Type: "script",
			Spec: &harness.StepExec{
				Shell: "sh",
				Run: `
				dir_to_delete=$(pwd)
				cd ..
				rm -rf $dir_to_delete
				`,
			},
		}, ID: id})
>>>>>>> ea9dcd6f
	case "writeFile":
		*stepWithIDList = append(*stepWithIDList, StepWithID{Step: jenkinsjson.ConvertWriteFile(currentNode, variables), ID: id})
	case "readFile":
		*stepWithIDList = append(*stepWithIDList, StepWithID{Step: jenkinsjson.ConvertReadFile(currentNode, variables), ID: id})

	case "synopsys_detect":
		*stepWithIDList = append(*stepWithIDList, StepWithID{Step: jenkinsjson.ConvertSynopsysDetect(currentNode, variables), ID: id})

	case "":
	case "withAnt", "tool", "envVarsForTool":
	case "withMaven":
		clone, repo = recursiveHandleWithTool(currentNode, stepWithIDList, processedTools, "maven", "maven", "harnesscommunitytest/maven-plugin:latest", variables)
	case "withGradle":
		clone, repo = recursiveHandleWithTool(currentNode, stepWithIDList, processedTools, "gradle", "gradle", "harnesscommunitytest/gradle-plugin:latest", variables)
	case "wrap":
		if !processedTools.SonarCubeProcessed && !processedTools.SonarCubePresent {
			clone, repo = recursiveHandleSonarCube(currentNode, stepWithIDList, processedTools, "sonarCube", "sonarCube", "aosapps/drone-sonar-plugin", variables)
		}
		if processedTools.AntPresent {
			clone, repo = recursiveHandleWithTool(currentNode, stepWithIDList, processedTools, "ant", "ant", "harnesscommunitytest/ant-plugin:latest", variables)
		}

	default:
		*stepWithIDList = append(*stepWithIDList, StepWithID{Step: &harness.Step{
			Name: currentNode.SpanName,
			Id:   SanitizeForId(currentNode.SpanName, currentNode.SpanId),
			Type: "script",
			Spec: &harness.StepExec{
				Shell: "sh",
				Run:   fmt.Sprintf("echo %q", "This is a place holder for: "+currentNode.AttributesMap["jenkins.pipeline.step.type"]),
			},
			Desc: "This is a place holder for: " + currentNode.AttributesMap["jenkins.pipeline.step.type"],
		}, ID: id})
	}
	return clone, repo
}
func mergeMaps(dest, src map[string]string) map[string]string {
	result := make(map[string]string)
	for key, value := range dest {
		result[key] = value
	}
	for key, value := range src {
		result[key] = value
	}
	return result
}

func ExtractEnvironmentVariables(node jenkinsjson.Node) map[string]string {
	envVars := make(map[string]string)
	if environment, ok := node.ParameterMap["overrides"].([]interface{}); ok && len(environment) > 0 {
		for _, envVar := range environment {
			if envVarStr, ok := envVar.(string); ok {
				parts := strings.SplitN(envVarStr, "=", 2)
				if len(parts) == 2 && parts[0] != "" && parts[1] != "" {
					envVars[parts[0]] = parts[1]
				}
			}
		}
		return envVars
	}
	return envVars
}

func recursiveHandleWithTool(currentNode jenkinsjson.Node, stepWithIDList *[]StepWithID, processedTools *ProcessedTools, toolType string, pluginName string, pluginImage string, variables map[string]string) (*harness.CloneStage, *harness.Repository) {
	var clone *harness.CloneStage
	var repo *harness.Repository
	for _, child := range currentNode.Children {
		// Check if this child contains the type "sh"
		stepType, ok := child.AttributesMap["jenkins.pipeline.step.type"]
		if ok && stepType == "sh" {
			script, scriptOk := child.ParameterMap["script"]
			if scriptOk {
				// Check if the tool is not processed
				switch toolType {
				case "maven":
					if processedTools.MavenProcessed {
						continue
					}
				case "gradle":
					if processedTools.GradleProcessed {
						continue
					}
				case "ant":
					if processedTools.AntProcessed {
						continue
					}
				}
				stepId := child.AttributesMap["jenkins.pipeline.step.id"]
				var id int
				if stepId != "" {
					var err error
					id, err = strconv.Atoi(stepId)
					if err != nil {
						fmt.Println("Error converting step ID to integer:", err)
					}
				}

				value := script.(string) // Store the script value in the global variable
				goals := value
				words := strings.Fields(goals)
				goals = strings.Join(words[1:], " ")

				toolStep := &harness.Step{
					Name: pluginName,
					Id:   SanitizeForId(currentNode.SpanName, currentNode.SpanId),
					Type: "plugin",
					Spec: &harness.StepPlugin{
						Connector: "c.docker",
						Image:     pluginImage,
						With:      map[string]interface{}{"Goals": goals},
					},
				}
				if len(variables) > 0 {
					toolStep.Spec.(*harness.StepPlugin).Envs = variables
				}
				*stepWithIDList = append(*stepWithIDList, StepWithID{Step: toolStep, ID: id})

				// Mark the tool as processed
				switch toolType {
				case "maven":
					processedTools.MavenProcessed = true
				case "gradle":
					processedTools.GradleProcessed = true
				case "ant":
					processedTools.AntProcessed = true
				}

				// Stop recursion if the `sh` script is found and processed
				return clone, repo
			}
		}
		clone, repo = recursiveHandleWithTool(child, stepWithIDList, processedTools, toolType, pluginName, pluginImage, variables)
	}
	return clone, repo
}

func handleTool(currentNode jenkinsjson.Node, processedTools *ProcessedTools) {
	// Check if this node is a "tool" node
	if stepType, ok := currentNode.AttributesMap["jenkins.pipeline.step.type"]; ok && stepType == "tool" {
		if attr, ok := currentNode.AttributesMap["harness-attribute"]; ok {
			toolAttributes := make(map[string]string)
			if err := json.Unmarshal([]byte(attr), &toolAttributes); err == nil {
				fullToolType := toolAttributes["type"]
				toolType := ""
				if parts := strings.Split(fullToolType, "$"); len(parts) > 1 {
					toolType = parts[1]
				} else {
					toolType = extractToolType(fullToolType)
				}

				switch toolType {
				case "MavenInstallation":
					processedTools.MavenPresent = true
				case "GradleInstallation":
					processedTools.GradlePresent = true
				case "AntInstallation":
					processedTools.AntPresent = true
				default:
					processedTools.ToolProcessed = true
				}
			}
		}
	}

	// Recursively call handleTool for all children
	for _, child := range currentNode.Children {
		handleTool(child, processedTools)
	}
}

func recursiveHandleSonarCube(currentNode jenkinsjson.Node, stepWithIDList *[]StepWithID, processedTools *ProcessedTools, toolType string, pluginName string, pluginImage string, variables map[string]string) (*harness.CloneStage, *harness.Repository) {
	var clone *harness.CloneStage
	var repo *harness.Repository

	// Check if this node contains the type "wrap" (for withSonarQubeEnv)
	stepType, ok := currentNode.AttributesMap["jenkins.pipeline.step.type"]
	if ok && stepType == "wrap" {
		// Extract delegate information
		delegate, delegateOk := currentNode.ParameterMap["delegate"]
		if delegateOk {
			symbol, symbolOk := delegate.(map[string]interface{})["symbol"].(string)
			if symbolOk && symbol == "withSonarQubeEnv" {
				// Handle withSonarQubeEnv step
				toolStep := &harness.Step{
					Name: pluginName,
					Id:   SanitizeForId(currentNode.SpanName, currentNode.SpanId),
					Type: "plugin",
					Spec: &harness.StepPlugin{
						Connector: "c.docker",
						Image:     pluginImage,
						With:      map[string]interface{}{"sonar_token": "<+input>", "sonar_host": "<+input>"},
					},
				}

				stepId := currentNode.AttributesMap["jenkins.pipeline.step.id"]
				var id int
				if stepId != "" {
					var err error
					id, err = strconv.Atoi(stepId)
					if err != nil {
						fmt.Println("Error converting step ID to integer:", err)
					}
				}

				if len(variables) > 0 {
					toolStep.Spec.(*harness.StepPlugin).Envs = variables
				}

				*stepWithIDList = append(*stepWithIDList, StepWithID{Step: toolStep, ID: id})

				// Mark the tool as processed
				processedTools.SonarCubeProcessed = true
				processedTools.SonarCubePresent = true

				// Since we found and processed the withSonarQubeEnv step, return early
				return clone, repo
			}
		}
	}

	// Recursively handle other child nodes
	for _, child := range currentNode.Children {
		clone, repo = recursiveHandleSonarCube(child, stepWithIDList, processedTools, toolType, pluginName, pluginImage, variables)
		if clone != nil || repo != nil {
			// If we found and processed the step, return
			return clone, repo
		}
	}

	return clone, repo
}<|MERGE_RESOLUTION|>--- conflicted
+++ resolved
@@ -375,11 +375,6 @@
 	case "sleep":
 		*stepWithIDList = append(*stepWithIDList, StepWithID{Step: jenkinsjson.ConvertSleep(currentNode, variables), ID: id})
 	case "dir":
-<<<<<<< HEAD
-		*steps = append(*steps, jenkinsjson.ConvertDir(currentNode, variables))
-	case "deleteDir":
-		*steps = append(*steps, jenkinsjson.ConvertDeleteDir(currentNode, variables))
-=======
 		dirPath := currentNode.ParameterMap["path"].(string)
 		*stepWithIDList = append(*stepWithIDList, StepWithID{Step: &harness.Step{
 			Name: "Deletingdir",
@@ -404,7 +399,6 @@
 				`,
 			},
 		}, ID: id})
->>>>>>> ea9dcd6f
 	case "writeFile":
 		*stepWithIDList = append(*stepWithIDList, StepWithID{Step: jenkinsjson.ConvertWriteFile(currentNode, variables), ID: id})
 	case "readFile":
