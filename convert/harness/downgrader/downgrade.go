--- conflicted
+++ resolved
@@ -225,24 +225,7 @@
 	var steps []*v0.Steps
 	// convert each drone step to a harness step.
 	for _, v := range spec.Steps {
-<<<<<<< HEAD
 		steps = append(steps, d.convertStep(v))
-=======
-		// the v0 yaml does not have the concept of
-		// a group step, so we append all steps in
-		// the group directly to the stage to emulate
-		// this behavior.
-		if _, ok := v.Spec.(*v1.StepGroup); ok {
-			steps = append(steps, d.convertStepGroup(v, 10)...)
-
-		} else {
-			// else convert the step and append to
-			// the stage.
-			if step := d.convertStep(v); step != nil {
-				steps = append(steps, step)
-			}
-		}
->>>>>>> 6bd371c6
 	}
 
 	// enable clone by default
@@ -422,7 +405,6 @@
 
 	var steps []*v0.Steps
 	for _, step := range spec_.Steps {
-<<<<<<< HEAD
 		dst := d.convertStep(step)
 		steps = append(steps, dst)
 	}
@@ -431,17 +413,6 @@
 		Name:    convertName(src.Name),
 		Timeout: convertTimeout(src.Timeout),
 		Steps:   steps,
-=======
-		// If this step is a step group, recursively convert it
-		if _, ok := step.Spec.(*v1.StepGroup); ok {
-			steps = append(steps, d.convertStepGroup(step, depth+1)...)
-		} else {
-			// Else, convert the step
-			if dst := d.convertStep(step); dst != nil {
-				steps = append(steps, &v0.Steps{Step: dst.Step})
-			}
-		}
->>>>>>> 6bd371c6
 	}
 }
 
@@ -579,7 +550,6 @@
 		return d.convertStepPluginToDocker(src)
 	}
 
-<<<<<<< HEAD
 	var id = d.identifiers.Generate(
 		slug.Create(src.Id),
 		slug.Create(src.Name),
@@ -643,8 +613,6 @@
 // TODO convert reports
 func (d *Downgrader) convertStepPluginToDocker(src *v1.Step) *v0.Step {
 	spec_ := src.Spec.(*v1.StepPlugin)
-=======
->>>>>>> 6bd371c6
 	var id = d.identifiers.Generate(
 		slug.Create(src.Id),
 		slug.Create(src.Name),
